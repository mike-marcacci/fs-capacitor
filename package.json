{
  "name": "fs-capacitor",
  "version": "1.0.1",
  "description": "Filesystem-buffered, passthrough stream that buffers indefinitely rather than propagate backpressure from downstream consumers.",
  "license": "MIT",
  "author": {
    "name": "Mike Marcacci",
    "email": "mike.marcacci@gmail.com"
  },
  "repository": "github:mike-marcacci/fs-capacitor",
  "homepage": "https://github.com/mike-marcacci/fs-capacitor#readme",
  "bugs": "https://github.com/mike-marcacci/fs-capacitor/issues",
  "keywords": [
    "stream",
    "buffer",
    "file",
    "split",
    "clone"
  ],
  "files": [
    "lib",
    "!lib/test.*"
  ],
  "main": "lib",
  "module": "lib/index.mjs",
  "engines": {
    "node": ">=8.5"
  },
  "devDependencies": {
    "@babel/cli": "^7.1.2",
    "@babel/core": "^7.1.2",
    "@babel/preset-env": "^7.1.0",
    "babel-eslint": "^10.0.1",
    "eslint": "^5.4.0",
    "eslint-config-env": "^1.2.0",
    "eslint-config-prettier": "^3.0.1",
    "eslint-plugin-import": "^2.14.0",
    "eslint-plugin-node": "^7.0.1",
    "eslint-plugin-prettier": "^3.0.0",
    "husky": "^1.1.2",
    "leaked-handles": "^5.2.0",
    "lint-staged": "^7.2.2",
    "prettier": "^1.14.2",
    "tap": "^12.0.1"
  },
  "scripts": {
    "prepare": "npm run prepare:clean && npm run prepare:mjs && npm run prepare:js && npm run prepare:prettier",
    "prepare:clean": "rm -rf lib",
    "prepare:mjs": "BABEL_ESM=1 babel src -d lib --keep-file-extension",
    "prepare:js": "babel src -d lib",
    "prepare:prettier": "prettier 'lib/**/*.{mjs,js}' --write",
    "test": "npm run test:eslint && npm run test:prettier && npm run test:mjs && npm run test:js",
    "test:eslint": "eslint . --ext mjs,js",
    "test:prettier": "prettier '**/*.{json,yml,md}' -l",
    "test:mjs": "node --experimental-modules --no-warnings lib/test | tap-mocha-reporter spec",
    "test:js": "node lib/test | tap-mocha-reporter spec",
    "prepublishOnly": "npm run prepare && npm test",
    "watch": "watch 'npm run prepublishOnly --silent' src --interval 1"
  },
  "husky": {
    "hooks": {
      "pre-commit": "lint-staged"
    }
  },
  "lint-staged": {
    "*.{mjs,js}": "eslint",
<<<<<<< HEAD
    "*.{json,md}": "prettier -l"
  },
  "eslintIgnore": [
    "lib"
  ],
  "eslintConfig": {
    "extends": [
      "env"
    ],
    "rules": {
      "require-jsdoc": "off"
    }
  },
  "prettier": {
    "proseWrap": "never"
=======
    "*.{json,yml,md}": "prettier -l"
>>>>>>> 1901c179
  }
}<|MERGE_RESOLUTION|>--- conflicted
+++ resolved
@@ -64,8 +64,7 @@
   },
   "lint-staged": {
     "*.{mjs,js}": "eslint",
-<<<<<<< HEAD
-    "*.{json,md}": "prettier -l"
+    "*.{json,yml,md}": "prettier -l"
   },
   "eslintIgnore": [
     "lib"
@@ -80,8 +79,5 @@
   },
   "prettier": {
     "proseWrap": "never"
-=======
-    "*.{json,yml,md}": "prettier -l"
->>>>>>> 1901c179
   }
 }